--- conflicted
+++ resolved
@@ -5,6 +5,9 @@
 import dotenv from 'dotenv';
 import { Octokit } from 'octokit';
 import * as projects from './projects.json';
+
+// init env variables
+dotenv.config();
 
 const DEVPOOL_OWNER_NAME = "ubiquity";
 const DEVPOOL_REPO_NAME = "devpool-directory";
@@ -25,15 +28,10 @@
     };
 }
 
-<<<<<<< HEAD
 enum LABELS {
   PRICE = 'Price',
   UNAVAILABLE = 'Unavailable',
 };
-=======
-// init env variables
-dotenv.config();
->>>>>>> ed5ea213
 
 // init octokit
 const octokit = new Octokit({ auth: process.env.DEVPOOL_GITHUB_API_TOKEN });
@@ -62,7 +60,6 @@
                 // if issue exists in devpool
                 const devpoolIssue = getIssueByLabel(devpoolIssues, `id: ${projectIssue.node_id}`);
                 if (devpoolIssue) {
-<<<<<<< HEAD
                     // If project issue doesn't have the "Price" label (i.e. it has been removed) then remove 
                     // the devpool issue, no need to pollute devpool repo with draft issues
                     if (!projectIssue.labels.some(label => label.name.includes(LABELS.PRICE))) {
@@ -73,35 +70,19 @@
                     // prepare for issue updating
                     const isDevpoolUnavailableLabel = devpoolIssue.labels?.some((label) => label.name === LABELS.UNAVAILABLE);
                     const devpoolIssueLabelsStringified = devpoolIssue.labels.map(label => label.name).sort().toString();
-                    const projectIssueLabelsStringified = getDevpoolIssueLabels(projectIssue, ownerName, repoName).sort().toString();
+                    const projectIssueLabelsStringified = getDevpoolIssueLabels(projectIssue).sort().toString();
                     // Update devpool issue if any of the following has been updated:
                     // - issue title
                     // - issue state (open/closed)
                     // - assignee (exists or not)
+                    // - repository name (devpool issue body contains a partner project issue URL)
                     // - any label
                     if (devpoolIssue.title !== projectIssue.title || 
                         devpoolIssue.state !== projectIssue.state || 
                         (!isDevpoolUnavailableLabel && projectIssue.assignee?.login) || 
                         (isDevpoolUnavailableLabel && !projectIssue.assignee?.login) || 
+                        devpoolIssue.body !== projectIssue.html_url ||
                         devpoolIssueLabelsStringified !== projectIssueLabelsStringified
-=======
-                  const additionalLabelsToAdd = projectIssue?.assignee?.login
-                    ? ["Unavailable"]
-                    : [];
-                    const isUnavailableTag = devpoolIssue?.labels?.some((item)=>item.name==="Unavailable");
-                    // update a devpool issue if 1 of the following has changed in a partner project issue:
-                    // - title
-                    // - state
-                    // - pricing
-                    // - repository name (devpool issue body contains a partner project issue URL)
-                    // - bounty hunter assigned/unassigned an issue
-                    if (devpoolIssue.title !== projectIssue.title || 
-                        devpoolIssue.state !== projectIssue.state || 
-                        getIssuePriceLabel(devpoolIssue) !== getIssuePriceLabel(projectIssue) ||
-                        devpoolIssue.body !== projectIssue.html_url ||
-                        (projectIssue?.assignee?.login === undefined && isUnavailableTag) || 
-                        (projectIssue?.assignee?.login !== undefined && !isUnavailableTag)
->>>>>>> ed5ea213
                       ) {
                         await octokit.rest.issues.update({
                             owner: DEVPOOL_OWNER_NAME,
@@ -110,11 +91,7 @@
                             title: projectIssue.title,
                             body: projectIssue.html_url,
                             state: projectIssue.state,
-<<<<<<< HEAD
-                            labels: [...getDevpoolIssueLabels(projectIssue, ownerName, repoName)],
-=======
-                            labels: [...getDevpoolIssueLabels(projectIssue),...additionalLabelsToAdd],
->>>>>>> ed5ea213
+                            labels: getDevpoolIssueLabels(projectIssue),
                         });
                         console.log(`Updated: ${devpoolIssue.html_url} (${projectIssue.html_url})`);
                     } else {
@@ -132,11 +109,7 @@
                         repo: DEVPOOL_REPO_NAME,
                         title: projectIssue.title,
                         body: projectIssue.html_url,
-<<<<<<< HEAD
-                        labels: [...getDevpoolIssueLabels(projectIssue, ownerName, repoName)],
-=======
-                        labels: [...getDevpoolIssueLabels(projectIssue),...additionalLabelsToAdd],
->>>>>>> ed5ea213
+                        labels: getDevpoolIssueLabels(projectIssue),
                     });
                     console.log(`Created: ${createdIssue.data.html_url} (${projectIssue.html_url})`);
                 }
@@ -197,12 +170,12 @@
  * Returns array of labels for a devpool issue
  * @param issue issue object
  */
-<<<<<<< HEAD
 function getDevpoolIssueLabels(
-  issue: Issue,
-  ownerName: string,
-  repoName: string
+  issue: Issue
 ) {
+  // get owner and repo name from issue's URL because the repo name could be updated
+  const [ownerName, repoName] = getRepoCredentials(issue.html_url);
+
   // default labels
   const devpoolIssueLabels = [
     getIssuePriceLabel(issue), // price
@@ -222,16 +195,6 @@
   }
   
   return devpoolIssueLabels;
-=======
-function getDevpoolIssueLabels(issue: Issue) {
-    // get owner and repo name from issue's URL because the repo name could be updated
-    const [ownerName, repoName] = getRepoCredentials(issue.html_url);
-    return [
-        getIssuePriceLabel(issue), // price
-        `Partner: ${ownerName}/${repoName}`, // partner
-        `id: ${issue.node_id}`, // id
-    ];
->>>>>>> ed5ea213
 }
 
 /**
