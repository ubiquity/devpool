--- conflicted
+++ resolved
@@ -35,17 +35,6 @@
   // get devpool issues
   const devpoolIssues: GitHubIssue[] = (await getAllIssues(process.env.DEVPOOL_OWNER_NAME, process.env.DEVPOOL_REPO_NAME))
 
-<<<<<<< HEAD
-  // Calculate total rewards from open issues
-  if (!process.env.RFC) {
-    const { rewards, tasks } = await calculateStatistics(devpoolIssues);
-    const statistics: Statistics = { rewards, tasks };
-
-    await writeTotalRewardsToGithub(statistics);
-  }
-
-=======
->>>>>>> 47de2495
   // aggregate projects.urls and opt settings
   const projectUrls = await getProjectUrls();
 
@@ -83,10 +72,12 @@
   }
 
   // Calculate total rewards from devpool issues
-  const { rewards, tasks } = await calculateStatistics(await getAllIssues(DEVPOOL_OWNER_NAME, DEVPOOL_REPO_NAME));
-  const statistics: Statistics = { rewards, tasks };
+  if (!process.env.RFC) {
+    const { rewards, tasks } = await calculateStatistics(await getAllIssues(process.env.DEVPOOL_OWNER_NAME, process.env.DEVPOOL_REPO_NAME));
+    const statistics: Statistics = { rewards, tasks };
 
-  await writeTotalRewardsToGithub(statistics);
+    await writeTotalRewardsToGithub(statistics);
+  }
 }
 
 void (async () => {
