--- conflicted
+++ resolved
@@ -2,12 +2,6 @@
 
 on:
   push:
-<<<<<<< HEAD
-    branches: [development]
-    paths-ignore:
-      - "**/total-rewards.txt"
-=======
->>>>>>> 0deed0ee
 
 jobs:
   conventional-commits:
