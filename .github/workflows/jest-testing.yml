name: Run Jest testing suite
on:
  workflow_dispatch:
  pull_request_target:

env:
  NODE_ENV: "test"

jobs:
  testing:
    permissions: write-all
    runs-on: ubuntu-latest
    steps:
      - uses: actions/setup-node@v4
        with:
          node-version: "20.10.0"

      - uses: actions/checkout@master
        with:
          fetch-depth: 0

<<<<<<< HEAD
      - uses: jwalton/gh-find-current-pr@v1
        id: findPr

=======
>>>>>>> b3505f7b
      - name: Jest With Coverage Comment
        # Ensures this step is run even on previous step failure (e.g. test failed)
        if: always()
        uses: ArtiomTr/jest-coverage-report-action@v2
        with:
          package-manager: yarn
          prnumber: ${{ github.event.pull_request.number || github.event.workflow_run.pull_requests[0].number }}<|MERGE_RESOLUTION|>--- conflicted
+++ resolved
@@ -19,12 +19,6 @@
         with:
           fetch-depth: 0
 
-<<<<<<< HEAD
-      - uses: jwalton/gh-find-current-pr@v1
-        id: findPr
-
-=======
->>>>>>> b3505f7b
       - name: Jest With Coverage Comment
         # Ensures this step is run even on previous step failure (e.g. test failed)
         if: always()
